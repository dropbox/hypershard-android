# This workflow will build a Java project with Gradle
# For more information see: https://help.github.com/actions/language-and-framework-guides/building-and-testing-java-with-gradle

name: Build, Test and Lint

on:
  push:
    branches: [ master ]
  pull_request:
    branches: [ master ]

jobs:
  build:

    runs-on: ubuntu-latest

    steps:
    - uses: actions/checkout@v2
    - name: Set up JDK 11
      uses: actions/setup-java@v1
      with:
<<<<<<< HEAD
        java-version: 11
=======
        java-version: 11 
>>>>>>> 36e8924d
    - uses: actions/cache@v1
      with:
        path: ~/.gradle/caches
        key: ${{ runner.os }}-gradle-${{ hashFiles('**/*.gradle*') }}
        restore-keys: |
          ${{ runner.os }}-gradle-
    - name: Grant execute permission for gradlew
      run: chmod +x gradlew
    - name: Build with Gradle
      run: ./gradlew check --stacktrace      
    - uses: actions/upload-artifact@v2
      with:
        name: Test Reports
        path: build/reports   <|MERGE_RESOLUTION|>--- conflicted
+++ resolved
@@ -19,11 +19,7 @@
     - name: Set up JDK 11
       uses: actions/setup-java@v1
       with:
-<<<<<<< HEAD
-        java-version: 11
-=======
         java-version: 11 
->>>>>>> 36e8924d
     - uses: actions/cache@v1
       with:
         path: ~/.gradle/caches
